.. include:: includes/big_toc_css.rst

.. _supervised-learning:

Supervised learning
-----------------------

.. toctree::

    modules/linear_model
    modules/svm
    modules/sgd
    modules/neighbors
    modules/gaussian_process
    modules/pls
    modules/naive_bayes
    modules/tree
    modules/multiclass
<<<<<<< HEAD
    modules/tree
=======
    modules/feature_selection.rst
>>>>>>> 811d8df3
<|MERGE_RESOLUTION|>--- conflicted
+++ resolved
@@ -16,8 +16,4 @@
     modules/naive_bayes
     modules/tree
     modules/multiclass
-<<<<<<< HEAD
-    modules/tree
-=======
-    modules/feature_selection.rst
->>>>>>> 811d8df3
+    modules/feature_selection.rst