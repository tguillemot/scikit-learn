--- conflicted
+++ resolved
@@ -23,15 +23,9 @@
 Y3 = np.array([1, 1, 1, 1, 2, 2, 2, 2])
 
 X4 = np.array([[1,0.9,0.8,0,0,0], [1,.84,.98,0,0,0],
-<<<<<<< HEAD
                [1,.96,.88,0,0,0], [1,.91,.99,0,0,0],
                [0,0,0,.89,.91,1], [0,0,0,.79,.84,1],
                [0,0,0,.91,.95,1], [0,0,0,.93,1,1]])
-=======
-           [1,.96,.88,0,0,0], [1,.91,.99,0,0,0],
-           [0,0,0,.89,.91,1], [0,0,0,.79,.84,1],
-           [0,0,0,.91,.95,1], [0,0,0,.93,1,1]])
->>>>>>> 280eaec4
 Y4 = np.array([1, 1, 1, 1, 2, 2, 2, 2])
 
 X5 = np.array([[1,1,1,0,0,0], [1,1,1,0,0,0],
@@ -45,13 +39,8 @@
     """Check that sparse SGD gives any results :-)"""
 
     clf = sgd.sparse.SGD(penalty='l2', alpha=0.01,
-<<<<<<< HEAD
                          fit_intercept=True,
                          n_iter=10, shuffle=True)
-=======
-             fit_intercept=True,
-             n_iter=10, shuffle=True)
->>>>>>> 280eaec4
     clf.fit(X, Y)
     #assert_almost_equal(clf.coef_[0], clf.coef_[1], decimal=7)
     assert_array_equal(clf.predict(T), true_result)
@@ -86,12 +75,7 @@
 
 
 def test_sgd_multiclass():
-<<<<<<< HEAD
     """SGD is not able to handle multi class problems"""
-=======
-    """SGD is not able to handle multi class problems.
-    """
->>>>>>> 280eaec4
     clf = sgd.sparse.SGD()
     try:
         clf.fit(X2, Y2)
@@ -108,12 +92,7 @@
     np.random.shuffle(idx)
     X = X4[idx, :]
     Y = Y4[idx, :]
-<<<<<<< HEAD
-    clf = sgd.sparse.SGD(penalty='l1', alpha=.2,
-                         fit_intercept=False,
-=======
     clf = sgd.sparse.SGD(penalty='l1', alpha=.2, fit_intercept=False,
->>>>>>> 280eaec4
                          n_iter=1000)
     clf.fit(X, Y)
     assert_array_equal(clf.coef_[1:-1], np.zeros((4,)))
